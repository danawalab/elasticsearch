--- conflicted
+++ resolved
@@ -104,14 +104,11 @@
     public static final NamedClusterPrivilege READ_ILM = new ActionClusterPrivilege("read_ilm", READ_ILM_PATTERN);
     public static final NamedClusterPrivilege MANAGE_SLM = new ActionClusterPrivilege("manage_slm", MANAGE_SLM_PATTERN);
     public static final NamedClusterPrivilege READ_SLM = new ActionClusterPrivilege("read_slm", READ_SLM_PATTERN);
-<<<<<<< HEAD
-    public static final NamedClusterPrivilege MANAGE_ENRICH = new ActionClusterPrivilege("manage_enrich", MANAGE_ENRICH_AUTOMATON);
-=======
     public static final NamedClusterPrivilege DELEGATE_PKI = new ActionClusterPrivilege("delegate_pki",
             Set.of(DelegatePkiAuthenticationAction.NAME, InvalidateTokenAction.NAME));
 
     public static final NamedClusterPrivilege MANAGE_OWN_API_KEY = ManageOwnApiKeyClusterPrivilege.INSTANCE;
->>>>>>> 9c6d9a90
+    public static final NamedClusterPrivilege MANAGE_ENRICH = new ActionClusterPrivilege("manage_enrich", MANAGE_ENRICH_AUTOMATON);
 
     private static final Map<String, NamedClusterPrivilege> VALUES = Stream.of(
         NONE,
@@ -142,12 +139,9 @@
         READ_ILM,
         MANAGE_SLM,
         READ_SLM,
-<<<<<<< HEAD
+        DELEGATE_PKI,
+        MANAGE_OWN_API_KEY,
         MANAGE_ENRICH).collect(Collectors.toUnmodifiableMap(NamedClusterPrivilege::name, Function.identity()));
-=======
-        DELEGATE_PKI,
-        MANAGE_OWN_API_KEY).collect(Collectors.toUnmodifiableMap(NamedClusterPrivilege::name, Function.identity()));
->>>>>>> 9c6d9a90
 
     /**
      * Resolves a {@link NamedClusterPrivilege} from a given name if it exists.
