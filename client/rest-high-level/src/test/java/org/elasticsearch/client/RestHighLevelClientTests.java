--- conflicted
+++ resolved
@@ -758,11 +758,8 @@
                             apiName.startsWith("license.") == false &&
                             apiName.startsWith("machine_learning.") == false &&
                             apiName.startsWith("watcher.") == false &&
-<<<<<<< HEAD
+                            apiName.startsWith("migration.") == false &&
                             apiName.startsWith("index_lifecycle.") == false) {
-=======
-                            apiName.startsWith("migration.") == false) {
->>>>>>> 0b601c66
                             apiNotFound.add(apiName);
                         }
                     }
