--- conflicted
+++ resolved
@@ -479,25 +479,15 @@
     public final NodeChannels openConnection(DiscoveryNode node, ConnectionProfile connectionProfile) throws IOException {
         try {
             NodeChannels nodeChannels = connectToChannels(node, connectionProfile);
-<<<<<<< HEAD
-            Channel channel = nodeChannels.getChannels().get(0);
-=======
             final Channel channel = nodeChannels.getChannels().get(0); // one channel is guaranteed by the connection profile
->>>>>>> a5daa5d3
             final TimeValue connectTimeout = connectionProfile.getConnectTimeout() == null ?
                 defaultConnectionProfile.getConnectTimeout() :
                 connectionProfile.getConnectTimeout();
             final TimeValue handshakeTimeout = connectionProfile.getHandshakeTimeout() == null ?
                 connectTimeout : connectionProfile.getHandshakeTimeout();
-<<<<<<< HEAD
-            Version version = executeHandshake(node, channel, handshakeTimeout);
-            transportServiceAdapter.onConnectionOpened(node);
-            return new NodeChannels(nodeChannels, version);
-=======
             final Version version = executeHandshake(node, channel, handshakeTimeout);
             transportServiceAdapter.onConnectionOpened(node);
             return new NodeChannels(nodeChannels, version); // clone the channels - we now have the correct version
->>>>>>> a5daa5d3
         } catch (ConnectTransportException e) {
             throw e;
         } catch (Exception e) {
