<<<<<<< HEAD
elasticsearch     = 6.4.0
lucene            = 7.5.0-snapshot-b9e064b935
=======
elasticsearch     = 6.5.0
lucene            = 7.4.0
>>>>>>> 06e462ea

# optional dependencies
spatial4j         = 0.7
jts               = 1.15.0
jackson           = 2.8.10
snakeyaml         = 1.17
# when updating log4j, please update also docs/java-api/index.asciidoc
log4j             = 2.9.1
slf4j             = 1.6.2

# when updating the JNA version, also update the version in buildSrc/build.gradle
jna               = 4.5.1

# test dependencies
randomizedrunner  = 2.5.2
junit             = 4.12
httpclient        = 4.5.2
# When updating httpcore, please also update server/src/main/resources/org/elasticsearch/bootstrap/test-framework.policy
httpcore          = 4.4.5
# When updating httpasyncclient, please also update server/src/main/resources/org/elasticsearch/bootstrap/test-framework.policy
httpasyncclient   = 4.1.2
commonslogging    = 1.1.3
commonscodec      = 1.10
hamcrest          = 1.3
securemock        = 1.2
# When updating mocksocket, please also update server/src/main/resources/org/elasticsearch/bootstrap/test-framework.policy
mocksocket        = 1.2

# benchmark dependencies
jmh               = 1.19<|MERGE_RESOLUTION|>--- conflicted
+++ resolved
@@ -1,10 +1,5 @@
-<<<<<<< HEAD
-elasticsearch     = 6.4.0
+elasticsearch     = 6.5.0
 lucene            = 7.5.0-snapshot-b9e064b935
-=======
-elasticsearch     = 6.5.0
-lucene            = 7.4.0
->>>>>>> 06e462ea
 
 # optional dependencies
 spatial4j         = 0.7
